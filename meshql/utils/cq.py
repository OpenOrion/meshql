import hashlib
import cadquery as cq
from cadquery.cq import CQObject
from cadquery.occ_impl.shape_protocols import Shapes as CQShapes
from cadquery.occ_impl.shapes import inverse_shape_LUT

from typing import Iterable, Literal, Optional, Sequence, Union, cast
import numpy as np
from meshql.utils.types import Axis, OrderedSet, to_vec
from OCP.GeomAPI import GeomAPI_ProjectPointOnSurf
from OCP.TopoDS import TopoDS, TopoDS_Compound, TopoDS_Solid, TopoDS_Shell, TopoDS_Face, TopoDS_Wire, TopoDS_Edge, TopoDS_Vertex, TopoDS_Shape
from OCP.BRep import BRep_Tool
from OCP.TopTools import (
    TopTools_IndexedMapOfShape,
)
from OCP.TopExp import TopExp  # Topology explorer

import numpy as np
import cadquery as cq

CQType = CQShapes
GroupType = Literal["split", "interior", "exterior"]
CQEdgeOrFace = Union[cq.Edge, cq.Face]

CQ_TYPE_STR_MAPPING: dict[type[CQObject], CQType] = {
    cq.Compound: "Compound",
    cq.Solid: "Solid",
    cq.Shell: "Shell",
    cq.Face: "Face",
    cq.Wire: "Wire",
    cq.Edge: "Edge",
    cq.Vertex: "Vertex",
}

OCC_TYPE_STR_MAPPING: dict[type[CQObject], CQType] = {
    TopoDS_Compound: "Compound",
    TopoDS_Solid: "Solid",  
    TopoDS_Shell: "Shell",
    TopoDS_Face: "Face",
    TopoDS_Wire: "Wire",
    TopoDS_Edge: "Edge",
    TopoDS_Vertex: "Vertex",
}

CQ_TYPE_CLASS_MAPPING = dict(
    zip(CQ_TYPE_STR_MAPPING.values(), CQ_TYPE_STR_MAPPING.keys())
)

CQ_TYPE_RANKING = dict(
    zip(CQ_TYPE_STR_MAPPING.keys(), range(len(CQ_TYPE_STR_MAPPING) + 1)[::-1])
)
ShapeChecksum = str


class CQUtils:
    checksum_cache: dict[ShapeChecksum, str] = {}
    max_dim_multiplier = 10
    @staticmethod
    def is_interior_face(face: CQObject):
        assert isinstance(face, cq.Face), "object must be a face"
        face_normal = face.normalAt()
        face_centroid = face.Center()
        interior_dot_product = face_normal.dot(face_centroid)
        return interior_dot_product < 0

    @staticmethod
    def get_normal_vec(
        faces: OrderedSet[cq.Face],
        axis: Optional[Union[Axis, Literal["avg", "face1", "face2"]]],
        offset: cq.Vector = cq.Vector(0, 0, 0),
    ):
        if axis is None:
            axis = "face1" if len(faces) == 1 else "avg"

        if axis == "avg":
            average_normal = np.average(
                [face.normalAt().toTuple() for face in faces], axis=0
            )
            norm_vec = cq.Vector(tuple(average_normal)) + offset
        elif axis == "face1":
            norm_vec = list(faces)[0].normalAt()
        elif axis == "face2":
            norm_vec = list(faces)[1].normalAt()
        else:
            norm_vec = to_vec(axis)
        return CQUtils.normalize(norm_vec + offset)

    @staticmethod
    def get_group_type(
        workplane: cq.Workplane,
        face: cq.Face,
        maxDim: float,
        tol: Optional[float] = None,
    ) -> GroupType:
        is_split = False
        total_solid = workplane.val()
        is_planar = face.geomType() == "PLANE"
        if is_planar:
            face_center, face_normal = face.Center(), face.normalAt()
            normalized_face_normal = face_normal / face_normal.Length
            is_interior = CQUtils.is_interior_face(face)
            if is_interior:
                intersect_line = cq.Edge.makeLine(
                    face_center, face_center + (normalized_face_normal * 0.1)
                )
                intersect_vertices = total_solid.intersect(
                    intersect_line, tol=tol
                ).Vertices()
                is_split = (
                    len(intersect_vertices) > 0
                    and intersect_vertices[0].distance(face) < 1e-8
                )
        else:
            try:
                nearest_center_gp_point = GeomAPI_ProjectPointOnSurf(
                    face.Center().toPnt(), face._geomAdaptor()
                ).NearestPoint()
                face_center = cq.Vector(
                    nearest_center_gp_point.X(),
                    nearest_center_gp_point.Y(),
                    nearest_center_gp_point.Z(),
                )
                face_normal = face.normalAt(face_center)
            except:
                face_center, face_normal = face.Center(), face.normalAt()
            normalized_face_normal = face_normal / face_normal.Length
            intersect_line = cq.Edge.makeLine(
                face_center, face_center + (normalized_face_normal * maxDim)
            )
            intersect_vertices = total_solid.intersect(
                intersect_line, tol=tol
            ).Vertices()
            is_interior = len(intersect_vertices) != 0
            is_split = is_interior and intersect_vertices[0].distance(face) < 1e-8

        if is_split:
            group_type = "split"
        else:
            group_type = "interior" if is_interior else "exterior"

        return group_type

    @staticmethod
    def get_angle_between(prev: CQEdgeOrFace, curr: CQEdgeOrFace):
        if isinstance(prev, cq.Edge) and isinstance(curr, cq.Edge):
            prev_tangent_vec = prev.tangentAt(0.5)  # type: ignore
            tangent_vec = curr.tangentAt(0.5)  # type: ignore
        else:
            prev_tangent_vec = prev.normalAt()  # type: ignore
            tangent_vec = curr.normalAt()  # type: ignore
        angle = prev_tangent_vec.getAngle(tangent_vec)
        assert not np.isnan(angle), "angle should not be NaN"
        return angle

    @staticmethod
    def normalize(vec: cq.Vector) -> cq.Vector:
        return vec / vec.Length

    @staticmethod
    def fuse_shapes(shapes: Sequence[CQObject]) -> cq.Shape:
        fused_shape: Optional[cq.Shape] = None
        for shape in shapes:
            assert isinstance(shape, cq.Shape), "shape must be a shape"
            if fused_shape:
                fused_shape = fused_shape.fuse(shape)
            else:
                fused_shape = shape
        assert fused_shape is not None, "No shapes to fuse"
        return fused_shape

    @staticmethod
    def get_dimension(workplane: cq.Workplane):
        return 2 if len(workplane.solids().vals()) == 0 else 3

    @staticmethod
    def import_workplane(target: Union[cq.Workplane, str, Iterable[CQObject]]):
        if isinstance(target, str):
            if target.lower().endswith(".step"):
                workplane = cq.importers.importStep(target)
            elif target.lower().endswith(".dxf"):
                workplane = cq.importers.importDXF(target)
            else:
                raise ValueError(f"Unsupported file type: {target}")
        elif isinstance(target, cq.Workplane):
            workplane = target
<<<<<<< HEAD
        elif isinstance(target, Sequence):
            workplane = cq.Workplane().newObject(target)
        else:
            raise ValueError("Invalid target type")

=======

        elif isinstance(target, Iterable):
            workplane = cq.Workplane().newObject(target)
        else:
            raise ValueError(f"Unsupported type: {type(target)}")
>>>>>>> 30e61721
        return workplane

    @staticmethod
    def scale(shape: cq.Shape, x: float = 1, y: float = 1, z: float = 1) -> cq.Shape:
        t = cq.Matrix([[x, 0, 0, 0], [0, y, 0, 0], [0, 0, z, 0], [0, 0, 0, 1]])
        return shape.transformGeometry(t)

    @staticmethod
    def is_clockwise(edge1: cq.Edge, edge2: cq.Edge):
        xy_plane = cq.Plane.XY()

        start_vec: cq.Vector = edge1.endPoint().projectToPlane(
            xy_plane
        ) - edge1.startPoint().projectToPlane(xy_plane)
        end_vec: cq.Vector = edge2.endPoint().projectToPlane(
            xy_plane
        ) - edge2.startPoint().projectToPlane(xy_plane)
        normal = (end_vec.cross(start_vec)).normalized()
        return (normal.x + normal.y + normal.z) < 0

    @staticmethod
    def vertex_to_Tuple(vertex: TopoDS_Vertex):
        geom_point = BRep_Tool.Pnt_s(vertex)
        return (geom_point.X(), geom_point.Y(), geom_point.Z())

    @staticmethod
    def get_part_checksum(shape: Union[cq.Shape, cq.Workplane], precision=3):
        shape = shape if isinstance(shape, cq.Shape) else shape.val()
        if shape in CQUtils.checksum_cache:
            return CQUtils.checksum_cache[shape]
        vertices = np.array(
            [
                CQUtils.vertex_to_Tuple(TopoDS.Vertex_s(v))
                for v in shape._entities("Vertex")
            ]
        )

        rounded_vertices = np.round(vertices, precision)
        rounded_vertices[rounded_vertices == -0] = 0

        sorted_indices = np.lexsort(rounded_vertices.T)
        sorted_vertices = rounded_vertices[sorted_indices]

        vertices_hash = hashlib.md5(sorted_vertices.tobytes()).digest()
        checksum = hashlib.md5(vertices_hash).hexdigest()
        CQUtils.checksum_cache[shape] = checksum
        return checksum


    @staticmethod
    def compare_vectors(vec1: cq.Vector, vec2: cq.Vector, atol=1e-5):
        is_close = np.isclose(vec1.toTuple(), vec2.toTuple(), atol=atol)
        return is_close.all()
    
  <|MERGE_RESOLUTION|>--- conflicted
+++ resolved
@@ -183,19 +183,11 @@
                 raise ValueError(f"Unsupported file type: {target}")
         elif isinstance(target, cq.Workplane):
             workplane = target
-<<<<<<< HEAD
-        elif isinstance(target, Sequence):
-            workplane = cq.Workplane().newObject(target)
-        else:
-            raise ValueError("Invalid target type")
-
-=======
 
         elif isinstance(target, Iterable):
             workplane = cq.Workplane().newObject(target)
         else:
             raise ValueError(f"Unsupported type: {type(target)}")
->>>>>>> 30e61721
         return workplane
 
     @staticmethod
